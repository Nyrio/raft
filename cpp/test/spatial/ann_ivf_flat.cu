/*
 * Copyright (c) 2022, NVIDIA CORPORATION.
 *
 * Licensed under the Apache License, Version 2.0 (the "License");
 * you may not use this file except in compliance with the License.
 * You may obtain a copy of the License at
 *
 *     http://www.apache.org/licenses/LICENSE-2.0
 *
 * Unless required by applicable law or agreed to in writing, software
 * distributed under the License is distributed on an "AS IS" BASIS,
 * WITHOUT WARRANTIES OR CONDITIONS OF ANY KIND, either express or implied.
 * See the License for the specific language governing permissions and
 * limitations under the License.
 */

#include "../test_utils.h"
#include "ann_utils.cuh"

#include <raft/core/device_mdspan.hpp>
#include <raft/core/logger.hpp>
#include <raft/distance/distance_types.hpp>
#include <raft/random/rng.cuh>
#include <raft/spatial/knn/ann.cuh>
#include <raft/spatial/knn/ivf_flat.cuh>
#include <raft/spatial/knn/knn.cuh>

#include <rmm/cuda_stream_view.hpp>
#include <rmm/device_buffer.hpp>

#include <gtest/gtest.h>

#include <thrust/sequence.h>

#if defined RAFT_DISTANCE_COMPILED && defined RAFT_NN_COMPILED
#include <raft/cluster/specializations.cuh>
#endif

#include <cstddef>
#include <iostream>
#include <vector>

namespace raft {
namespace spatial {
namespace knn {

template <typename IdxT>
struct AnnIvfFlatInputs {
<<<<<<< HEAD
  int64_t num_queries;
  int64_t num_db_vecs;
  int64_t dim;
  int64_t k;
  int nprobe;
  int nlist;
=======
  IdxT num_queries;
  IdxT num_db_vecs;
  IdxT dim;
  IdxT k;
  IdxT nprobe;
  IdxT nlist;
>>>>>>> e9959acd
  raft::distance::DistanceType metric;
};

template <typename T, typename DataT, typename IdxT>
class AnnIVFFlatTest : public ::testing::TestWithParam<AnnIvfFlatInputs<IdxT>> {
 public:
  AnnIVFFlatTest()
    : stream_(handle_.get_stream()),
      ps(::testing::TestWithParam<AnnIvfFlatInputs<IdxT>>::GetParam()),
      database(0, stream_),
      search_queries(0, stream_)
  {
  }

 protected:
  void testIVFFlat()
  {
    size_t queries_size = ps.num_queries * ps.k;
    std::vector<IdxT> indices_ivfflat(queries_size);
    std::vector<IdxT> indices_naive(queries_size);
    std::vector<T> distances_ivfflat(queries_size);
    std::vector<T> distances_naive(queries_size);

    {
      rmm::device_uvector<T> distances_naive_dev(queries_size, stream_);
      rmm::device_uvector<IdxT> indices_naive_dev(queries_size, stream_);
      naiveBfKnn<T, DataT, IdxT>(distances_naive_dev.data(),
                                 indices_naive_dev.data(),
                                 search_queries.data(),
                                 database.data(),
                                 ps.num_queries,
                                 ps.num_db_vecs,
                                 ps.dim,
                                 ps.k,
                                 ps.metric,
                                 stream_);
      update_host(distances_naive.data(), distances_naive_dev.data(), queries_size, stream_);
      update_host(indices_naive.data(), indices_naive_dev.data(), queries_size, stream_);
      handle_.sync_stream(stream_);
    }

    {
      // unless something is really wrong with clustering, this could serve as a lower bound on
      // recall
      double min_recall = static_cast<double>(ps.nprobe) / static_cast<double>(ps.nlist);

      rmm::device_uvector<T> distances_ivfflat_dev(queries_size, stream_);
      rmm::device_uvector<IdxT> indices_ivfflat_dev(queries_size, stream_);

      {
        // legacy interface
        raft::spatial::knn::IVFFlatParam ivfParams;
        ivfParams.nprobe = ps.nprobe;
        ivfParams.nlist  = ps.nlist;
        raft::spatial::knn::knnIndex index;
        index.index   = nullptr;
        index.gpu_res = nullptr;

        approx_knn_build_index(handle_,
                               &index,
                               dynamic_cast<raft::spatial::knn::knnIndexParam*>(&ivfParams),
                               ps.metric,
                               (int64_t)0,
                               database.data(),
                               ps.num_db_vecs,
                               ps.dim);
        handle_.sync_stream(stream_);
        approx_knn_search(handle_,
                          distances_ivfflat_dev.data(),
                          indices_ivfflat_dev.data(),
                          &index,
                          ps.k,
                          search_queries.data(),
                          ps.num_queries);

        update_host(distances_ivfflat.data(), distances_ivfflat_dev.data(), queries_size, stream_);
        update_host(indices_ivfflat.data(), indices_ivfflat_dev.data(), queries_size, stream_);
        handle_.sync_stream(stream_);
      }

      ASSERT_TRUE(eval_neighbours(indices_naive,
                                  indices_ivfflat,
                                  distances_naive,
                                  distances_ivfflat,
                                  ps.num_queries,
                                  ps.k,
                                  0.001,
                                  min_recall));
      {
        // new interface
        raft::spatial::knn::ivf_flat::index_params index_params;
        raft::spatial::knn::ivf_flat::search_params search_params;
        index_params.n_lists   = ps.nlist;
        index_params.metric    = ps.metric;
        search_params.n_probes = ps.nprobe;

        index_params.add_data_on_build        = false;
        index_params.kmeans_trainset_fraction = 0.5;

        auto database_view = raft::make_device_matrix_view<const DataT, IdxT>(
          (const DataT*)database.data(), ps.num_db_vecs, ps.dim);

        auto index = ivf_flat::build_index(handle_, database_view, index_params);

        rmm::device_uvector<IdxT> vector_indices(ps.num_db_vecs, stream_);
        thrust::sequence(handle_.get_thrust_policy(),
                         thrust::device_pointer_cast(vector_indices.data()),
                         thrust::device_pointer_cast(vector_indices.data() + ps.num_db_vecs));
        handle_.sync_stream(stream_);

        IdxT half_of_data = ps.num_db_vecs / 2;

        auto half_of_data_view = raft::make_device_matrix_view<const DataT, IdxT>(
          (const DataT*)database.data(), half_of_data, ps.dim);

        auto index_2 = ivf_flat::extend(handle_, index, half_of_data_view);

        ivf_flat::extend(handle_,
                         &index_2,
                         database.data() + half_of_data * ps.dim,
                         vector_indices.data() + half_of_data,
                         IdxT(ps.num_db_vecs) - half_of_data);

        ivf_flat::search(handle_,
                         search_params,
                         index_2,
                         search_queries.data(),
                         ps.num_queries,
                         ps.k,
                         indices_ivfflat_dev.data(),
                         distances_ivfflat_dev.data());

        update_host(distances_ivfflat.data(), distances_ivfflat_dev.data(), queries_size, stream_);
        update_host(indices_ivfflat.data(), indices_ivfflat_dev.data(), queries_size, stream_);
        handle_.sync_stream(stream_);
      }
      ASSERT_TRUE(eval_neighbours(indices_naive,
                                  indices_ivfflat,
                                  distances_naive,
                                  distances_ivfflat,
                                  ps.num_queries,
                                  ps.k,
                                  0.001,
                                  min_recall));
    }
  }

  void SetUp() override
  {
    database.resize(ps.num_db_vecs * ps.dim, stream_);
    search_queries.resize(ps.num_queries * ps.dim, stream_);

    raft::random::Rng r(1234ULL);
    if constexpr (std::is_same<DataT, float>{}) {
      r.uniform(database.data(), ps.num_db_vecs * ps.dim, DataT(0.1), DataT(2.0), stream_);
      r.uniform(search_queries.data(), ps.num_queries * ps.dim, DataT(0.1), DataT(2.0), stream_);
    } else {
      r.uniformInt(database.data(), ps.num_db_vecs * ps.dim, DataT(1), DataT(20), stream_);
      r.uniformInt(search_queries.data(), ps.num_queries * ps.dim, DataT(1), DataT(20), stream_);
    }
    handle_.sync_stream(stream_);
  }

  void TearDown() override
  {
    handle_.sync_stream(stream_);
    database.resize(0, stream_);
    search_queries.resize(0, stream_);
  }

 private:
  raft::handle_t handle_;
  rmm::cuda_stream_view stream_;
  AnnIvfFlatInputs<IdxT> ps;
  rmm::device_uvector<DataT> database;
  rmm::device_uvector<DataT> search_queries;
};

const std::vector<AnnIvfFlatInputs<int64_t>> inputs = {
  // test various dims (aligned and not aligned to vector sizes)
  {1000, 10000, 1, 16, 40, 1024, raft::distance::DistanceType::L2Expanded},
  {1000, 10000, 2, 16, 40, 1024, raft::distance::DistanceType::L2Expanded},
  {1000, 10000, 3, 16, 40, 1024, raft::distance::DistanceType::L2Expanded},
  {1000, 10000, 4, 16, 40, 1024, raft::distance::DistanceType::L2Expanded},
  {1000, 10000, 5, 16, 40, 1024, raft::distance::DistanceType::InnerProduct},
  {1000, 10000, 8, 16, 40, 1024, raft::distance::DistanceType::InnerProduct},

  // test dims that do not fit into kernel shared memory limits
  {1000, 10000, 2048, 16, 40, 1024, raft::distance::DistanceType::L2Expanded},
  {1000, 10000, 2049, 16, 40, 1024, raft::distance::DistanceType::L2Expanded},
  {1000, 10000, 2050, 16, 40, 1024, raft::distance::DistanceType::InnerProduct},
  {1000, 10000, 2051, 16, 40, 1024, raft::distance::DistanceType::InnerProduct},
  {1000, 10000, 2052, 16, 40, 1024, raft::distance::DistanceType::InnerProduct},
  {1000, 10000, 2053, 16, 40, 1024, raft::distance::DistanceType::L2Expanded},
  {1000, 10000, 2056, 16, 40, 1024, raft::distance::DistanceType::L2Expanded},

  // various random combinations
  {1000, 10000, 16, 10, 40, 1024, raft::distance::DistanceType::L2Expanded},
  {1000, 10000, 16, 10, 50, 1024, raft::distance::DistanceType::L2Expanded},
  {1000, 10000, 16, 10, 70, 1024, raft::distance::DistanceType::L2Expanded},
  {100, 10000, 16, 10, 20, 512, raft::distance::DistanceType::L2Expanded},
  {20, 100000, 16, 10, 20, 1024, raft::distance::DistanceType::L2Expanded},
  {1000, 100000, 16, 10, 20, 1024, raft::distance::DistanceType::L2Expanded},
  {10000, 131072, 8, 10, 20, 1024, raft::distance::DistanceType::L2Expanded},

  {1000, 10000, 16, 10, 40, 1024, raft::distance::DistanceType::InnerProduct},
  {1000, 10000, 16, 10, 50, 1024, raft::distance::DistanceType::InnerProduct},
  {1000, 10000, 16, 10, 70, 1024, raft::distance::DistanceType::InnerProduct},
  {100, 10000, 16, 10, 20, 512, raft::distance::DistanceType::InnerProduct},
  {20, 100000, 16, 10, 20, 1024, raft::distance::DistanceType::InnerProduct},
  {1000, 100000, 16, 10, 20, 1024, raft::distance::DistanceType::InnerProduct},
  {10000, 131072, 8, 10, 50, 1024, raft::distance::DistanceType::InnerProduct},

  {1000, 10000, 4096, 20, 50, 1024, raft::distance::DistanceType::InnerProduct},

  // test splitting the big query batches  (> max gridDim.y) into smaller batches
  {100000, 1024, 32, 10, 64, 64, raft::distance::DistanceType::InnerProduct},
  {98306, 1024, 32, 10, 64, 64, raft::distance::DistanceType::InnerProduct},

  // test radix_sort for getting the cluster selection
  {1000,
   10000,
   16,
   10,
   raft::spatial::knn::detail::topk::kMaxCapacity * 2,
   raft::spatial::knn::detail::topk::kMaxCapacity * 4,
   raft::distance::DistanceType::L2Expanded},
  {1000,
   10000,
   16,
   10,
   raft::spatial::knn::detail::topk::kMaxCapacity * 4,
   raft::spatial::knn::detail::topk::kMaxCapacity * 4,
   raft::distance::DistanceType::InnerProduct}};

typedef AnnIVFFlatTest<float, float, std::int64_t> AnnIVFFlatTestF;
TEST_P(AnnIVFFlatTestF, AnnIVFFlat) { this->testIVFFlat(); }

INSTANTIATE_TEST_CASE_P(AnnIVFFlatTest, AnnIVFFlatTestF, ::testing::ValuesIn(inputs));

typedef AnnIVFFlatTest<float, uint8_t, std::int64_t> AnnIVFFlatTestF_uint8;
TEST_P(AnnIVFFlatTestF_uint8, AnnIVFFlat) { this->testIVFFlat(); }

INSTANTIATE_TEST_CASE_P(AnnIVFFlatTest, AnnIVFFlatTestF_uint8, ::testing::ValuesIn(inputs));

typedef AnnIVFFlatTest<float, int8_t, std::int64_t> AnnIVFFlatTestF_int8;
TEST_P(AnnIVFFlatTestF_int8, AnnIVFFlat) { this->testIVFFlat(); }

INSTANTIATE_TEST_CASE_P(AnnIVFFlatTest, AnnIVFFlatTestF_int8, ::testing::ValuesIn(inputs));

}  // namespace knn
}  // namespace spatial
}  // namespace raft<|MERGE_RESOLUTION|>--- conflicted
+++ resolved
@@ -46,21 +46,12 @@
 
 template <typename IdxT>
 struct AnnIvfFlatInputs {
-<<<<<<< HEAD
-  int64_t num_queries;
-  int64_t num_db_vecs;
-  int64_t dim;
-  int64_t k;
-  int nprobe;
-  int nlist;
-=======
   IdxT num_queries;
   IdxT num_db_vecs;
   IdxT dim;
   IdxT k;
   IdxT nprobe;
   IdxT nlist;
->>>>>>> e9959acd
   raft::distance::DistanceType metric;
 };
 
@@ -123,7 +114,7 @@
                                &index,
                                dynamic_cast<raft::spatial::knn::knnIndexParam*>(&ivfParams),
                                ps.metric,
-                               (int64_t)0,
+                               (IdxT)0,
                                database.data(),
                                ps.num_db_vecs,
                                ps.dim);
