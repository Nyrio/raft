--- conflicted
+++ resolved
@@ -901,25 +901,15 @@
                 DataT& inertia,
                 IndexT& n_iter)
 {
-<<<<<<< HEAD
-  auto XView = raft::make_device_matrix_view<DataT, IndexT>(X, n_samples, n_features);
-=======
   auto XView = raft::make_device_matrix_view<const DataT, IndexT>(X, n_samples, n_features);
->>>>>>> e6c0fe2a
   auto centroidsView =
     raft::make_device_matrix_view<DataT, IndexT>(centroids, params.n_clusters, n_features);
   std::optional<raft::device_vector_view<const DataT>> sample_weightView = std::nullopt;
   if (sample_weight)
-<<<<<<< HEAD
-    sample_weightView = raft::make_device_vector_view<DataT, IndexT>(sample_weight, n_samples);
-  auto inertiaView = raft::make_host_scalar_view<DataT, IndexT>(&inertia);
-  auto n_iterView  = raft::make_host_scalar_view<DataT, IndexT>(&n_iter);
-=======
     sample_weightView =
       raft::make_device_vector_view<const DataT, IndexT>(sample_weight, n_samples);
   auto inertiaView = raft::make_host_scalar_view(&inertia);
   auto n_iterView  = raft::make_host_scalar_view(&n_iter);
->>>>>>> e6c0fe2a
 
   detail::kmeans_fit<DataT, IndexT>(
     handle, params, XView, sample_weightView, centroidsView, inertiaView, n_iterView);
@@ -1045,16 +1035,6 @@
                     bool normalize_weight,
                     DataT& inertia)
 {
-<<<<<<< HEAD
-  auto XView = raft::make_device_matrix_view<DataT, IndexT>(X, n_samples, n_features);
-  auto centroidsView =
-    raft::make_device_matrix_view<DataT, IndexT>(centroids, params.n_clusters, n_features);
-  std::optional<raft::device_vector_view<const DataT, IndexT>> sample_weightView{std::nullopt};
-  if (sample_weight)
-    sample_weightView.emplace(
-      raft::make_device_vector_view<DataT, IndexT>(sample_weight, n_samples));
-  auto labelsView  = raft::make_device_vector_view<DataT, IndexT>(labels, n_samples);
-=======
   auto XView = raft::make_device_matrix_view<const DataT, IndexT>(X, n_samples, n_features);
   auto centroidsView =
     raft::make_device_matrix_view<const DataT, IndexT>(centroids, params.n_clusters, n_features);
@@ -1063,7 +1043,6 @@
     sample_weightView.emplace(
       raft::make_device_vector_view<const DataT, IndexT>(sample_weight, n_samples));
   auto labelsView  = raft::make_device_vector_view<IndexT, IndexT>(labels, n_samples);
->>>>>>> e6c0fe2a
   auto inertiaView = raft::make_host_scalar_view(&inertia);
 
   detail::kmeans_predict<DataT, IndexT>(handle,
@@ -1114,32 +1093,18 @@
                         DataT& inertia,
                         IndexT& n_iter)
 {
-<<<<<<< HEAD
-  auto XView = raft::make_device_matrix_view<DataT, IndexT>(X, n_samples, n_features);
-  std::optional<raft::device_vector_view<const DataT, IndexT>> sample_weightView{std::nullopt};
-  if (sample_weight)
-    sample_weightView.emplace(
-      raft::make_device_vector_view<DataT, IndexT>(sample_weight, n_samples));
-=======
   auto XView = raft::make_device_matrix_view<const DataT, IndexT>(X, n_samples, n_features);
   std::optional<raft::device_vector_view<const DataT, IndexT>> sample_weightView{std::nullopt};
   if (sample_weight)
     sample_weightView.emplace(
       raft::make_device_vector_view<const DataT, IndexT>(sample_weight, n_samples));
->>>>>>> e6c0fe2a
   std::optional<raft::device_matrix_view<DataT, IndexT>> centroidsView{std::nullopt};
   if (centroids)
     centroidsView.emplace(
       raft::make_device_matrix_view<DataT, IndexT>(centroids, params.n_clusters, n_features));
-<<<<<<< HEAD
-  auto labelsView  = raft::make_device_vector_view<DataT, IndexT>(labels, n_samples);
-  auto inertiaView = raft::make_host_scalar_view<DataT, IndexT>(&inertia);
-  auto n_iterView  = raft::make_host_scalar_view<DataT, IndexT>(&n_iter);
-=======
   auto labelsView  = raft::make_device_vector_view<IndexT, IndexT>(labels, n_samples);
   auto inertiaView = raft::make_host_scalar_view(&inertia);
   auto n_iterView  = raft::make_host_scalar_view(&n_iter);
->>>>>>> e6c0fe2a
 
   detail::kmeans_fit_predict<DataT, IndexT>(
     handle, params, XView, sample_weightView, centroidsView, labelsView, inertiaView, n_iterView);
@@ -1182,21 +1147,12 @@
 
     // datasetView [ns x n_features] - view representing the current batch of
     // input dataset
-<<<<<<< HEAD
-    auto datasetView =
-      raft::make_device_matrix_view<DataT, IndexT>(X.data() + n_features * dIdx, ns, n_features);
-
-    // pairwiseDistanceView [ns x n_clusters]
-    auto pairwiseDistanceView = raft::make_device_matrix_view<DataT, IndexT>(
-      X_new.data() + n_clusters * dIdx, ns, n_clusters);
-=======
     auto datasetView = raft::make_device_matrix_view<const DataT, IndexT>(
       X.data_handle() + n_features * dIdx, ns, n_features);
 
     // pairwiseDistanceView [ns x n_clusters]
     auto pairwiseDistanceView = raft::make_device_matrix_view<DataT, IndexT>(
       X_new.data_handle() + n_clusters * dIdx, ns, n_clusters);
->>>>>>> e6c0fe2a
 
     // calculate pairwise distance between cluster centroids and current batch
     // of input dataset
@@ -1214,15 +1170,9 @@
                       IndexT n_features,
                       DataT* X_new)
 {
-<<<<<<< HEAD
-  auto XView = raft::make_device_matrix_view<DataT, IndexT>(X, n_samples, n_features);
-  auto centroidsView =
-    raft::make_device_matrix_view<DataT, IndexT>(centroids, params.n_clusters, n_features);
-=======
   auto XView = raft::make_device_matrix_view<const DataT, IndexT>(X, n_samples, n_features);
   auto centroidsView =
     raft::make_device_matrix_view<const DataT, IndexT>(centroids, params.n_clusters, n_features);
->>>>>>> e6c0fe2a
   auto X_newView = raft::make_device_matrix_view<DataT, IndexT>(X_new, n_samples, n_features);
 
   detail::kmeans_transform<DataT, IndexT>(handle, params, XView, centroidsView, X_newView);
