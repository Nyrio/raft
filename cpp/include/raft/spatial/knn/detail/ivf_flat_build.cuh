--- conflicted
+++ resolved
@@ -24,12 +24,9 @@
 #include <raft/core/logger.hpp>
 #include <raft/core/mdarray.hpp>
 #include <raft/core/nvtx.hpp>
-<<<<<<< HEAD
+#include <raft/linalg/add.cuh>
 #include <raft/linalg/norm.cuh>
-=======
-#include <raft/linalg/add.cuh>
 #include <raft/stats/histogram.cuh>
->>>>>>> e14bcbd7
 #include <raft/util/pow2_utils.cuh>
 
 #include <rmm/cuda_stream_view.hpp>
@@ -229,32 +226,22 @@
 
   // Precompute the centers vector norms for L2Expanded distance
   if (ext_index.center_norms().has_value()) {
-<<<<<<< HEAD
-    raft::linalg::rowNorm(ext_index.center_norms()->data_handle(),
-                          ext_index.centers().data_handle(),
-                          dim,
-                          n_lists,
-                          raft::linalg::L2Norm,
-                          true,
-                          stream,
-                          raft::SqrtOp<float>());
-    RAFT_LOG_TRACE_VEC(ext_index.center_norms()->data_handle(), std::min<uint32_t>(dim, 20));
-=======
     if (!ext_index.adaptive_centers() && orig_index.center_norms().has_value()) {
       raft::copy(ext_index.center_norms()->data_handle(),
                  orig_index.center_norms()->data_handle(),
                  orig_index.center_norms()->size(),
                  stream);
     } else {
-      // todo(lsugy): use other prim and remove this one
-      utils::dots_along_rows(n_lists,
-                             dim,
-                             ext_index.centers().data_handle(),
-                             ext_index.center_norms()->data_handle(),
-                             stream);
+      raft::linalg::rowNorm(ext_index.center_norms()->data_handle(),
+                            ext_index.centers().data_handle(),
+                            dim,
+                            n_lists,
+                            raft::linalg::L2Norm,
+                            true,
+                            stream,
+                            raft::SqrtOp<float>());
       RAFT_LOG_TRACE_VEC(ext_index.center_norms()->data_handle(), std::min<uint32_t>(dim, 20));
     }
->>>>>>> e14bcbd7
   }
 
   // assemble the index
