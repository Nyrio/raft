/*
 * Copyright (c) 2022, NVIDIA CORPORATION.
 *
 * Licensed under the Apache License, Version 2.0 (the "License");
 * you may not use this file except in compliance with the License.
 * You may obtain a copy of the License at
 *
 *     http://www.apache.org/licenses/LICENSE-2.0
 *
 * Unless required by applicable law or agreed to in writing, software
 * distributed under the License is distributed on an "AS IS" BASIS,
 * WITHOUT WARRANTIES OR CONDITIONS OF ANY KIND, either express or implied.
 * See the License for the specific language governing permissions and
 * limitations under the License.
 */

#pragma once

#include <raft/distance/distance.cuh>
#include <raft/distance/distance_types.hpp>
#include <raft/util/cuda_utils.cuh>
#include <raft/util/cudart_utils.hpp>

#include <rmm/cuda_stream_view.hpp>

namespace raft::spatial::knn::detail::utils {

/** Whether pointers are accessible on the device or on the host. */
enum class pointer_residency {
  /** Some of the pointers are on the device, some on the host. */
  mixed,
  /** All pointers accessible from both the device and the host. */
  host_and_device,
  /** All pointers are host accessible. */
  host_only,
  /** All poitners are device accessible. */
  device_only
};

template <typename... Types>
struct pointer_residency_count {
};

template <>
struct pointer_residency_count<> {
  static inline auto run() -> std::tuple<int, int> { return std::make_tuple(0, 0); }
};

template <typename Type, typename... Types>
struct pointer_residency_count<Type, Types...> {
  static inline auto run(const Type* ptr, const Types*... ptrs) -> std::tuple<int, int>
  {
    auto [on_device, on_host] = pointer_residency_count<Types...>::run(ptrs...);
    cudaPointerAttributes attr;
    RAFT_CUDA_TRY(cudaPointerGetAttributes(&attr, ptr));
    switch (attr.type) {
      case cudaMemoryTypeUnregistered:
      case cudaMemoryTypeHost: return std::make_tuple(on_device, on_host + 1);
      case cudaMemoryTypeDevice: return std::make_tuple(on_device + 1, on_host);
      case cudaMemoryTypeManaged: return std::make_tuple(on_device + 1, on_host + 1);
      default: return std::make_tuple(on_device, on_host);
    }
  }
};

/** Check if all argument pointers reside on the host or on the device. */
template <typename... Types>
auto check_pointer_residency(const Types*... ptrs) -> pointer_residency
{
  auto [on_device, on_host] = pointer_residency_count<Types...>::run(ptrs...);
  int n_args                = sizeof...(Types);
  if (on_device == n_args && on_host == n_args) { return pointer_residency::host_and_device; }
  if (on_device == n_args) { return pointer_residency::device_only; }
  if (on_host == n_args) { return pointer_residency::host_only; }
  return pointer_residency::mixed;
}

template <typename T>
struct config {
};

template <>
struct config<float> {
  using value_t                    = float;
  static constexpr double kDivisor = 1.0;
};
template <>
struct config<uint8_t> {
  using value_t                    = uint32_t;
  static constexpr double kDivisor = 256.0;
};
template <>
struct config<int8_t> {
  using value_t                    = int32_t;
  static constexpr double kDivisor = 128.0;
};

/**
 * @brief Converting values between the types taking into account scaling factors
 * for the integral types.
 *
 * @tparam T target type of the mapping.
 */
template <typename T>
struct mapping {
  /**
   * @defgroup
   * @brief Cast and possibly scale a value of the source type `S` to the target type `T`.
   *
   * @tparam S source type
   * @param x source value
   * @{
   */
  template <typename S>
  HDI auto operator()(const S& x) const -> std::enable_if_t<std::is_same_v<S, T>, T>
  {
    return x;
  };

  template <typename S>
  HDI auto operator()(const S& x) const -> std::enable_if_t<!std::is_same_v<S, T>, T>
  {
    constexpr double kMult = config<T>::kDivisor / config<S>::kDivisor;
    if constexpr (std::is_floating_point_v<S>) { return static_cast<T>(x * static_cast<S>(kMult)); }
    if constexpr (std::is_floating_point_v<T>) { return static_cast<T>(x) * static_cast<T>(kMult); }
    return static_cast<T>(static_cast<float>(x) * static_cast<float>(kMult));
  };
  /** @} */
};

/**
 * @brief Sets the first num bytes of the block of memory pointed by ptr to the specified value.
 *
 * @param[out] ptr host or device pointer
 * @param[in] value
 * @param[in] n_bytes
 */
template <typename T, typename IdxT>
inline void memzero(T* ptr, IdxT n_elems, rmm::cuda_stream_view stream)
{
  switch (check_pointer_residency(ptr)) {
    case pointer_residency::host_and_device:
    case pointer_residency::device_only: {
      RAFT_CUDA_TRY(cudaMemsetAsync(ptr, 0, n_elems * sizeof(T), stream));
    } break;
    case pointer_residency::host_only: {
      stream.synchronize();
      ::memset(ptr, 0, n_elems * sizeof(T));
    } break;
    default: RAFT_FAIL("memset: unreachable code");
  }
}

template <typename IdxT>
__global__ void dots_along_rows_kernel(IdxT n_rows, IdxT n_cols, const float* a, float* out)
{
  IdxT i = threadIdx.y + (blockDim.y * static_cast<IdxT>(blockIdx.x));
  if (i >= n_rows) return;

  float sqsum = 0.0;
  for (IdxT j = threadIdx.x; j < n_cols; j += blockDim.x) {
    float val = a[j + (n_cols * i)];
    sqsum += val * val;
  }
  sqsum += __shfl_xor_sync(0xffffffff, sqsum, 1);
  sqsum += __shfl_xor_sync(0xffffffff, sqsum, 2);
  sqsum += __shfl_xor_sync(0xffffffff, sqsum, 4);
  sqsum += __shfl_xor_sync(0xffffffff, sqsum, 8);
  sqsum += __shfl_xor_sync(0xffffffff, sqsum, 16);
  if (threadIdx.x == 0) { out[i] = sqsum; }
}

/**
 * @brief Square sum of values in each row (row-major matrix).
 *
 * NB: device-only function
 *
 * @tparam IdxT index type
 *
 * @param n_rows
 * @param n_cols
 * @param[in] a device pointer to the row-major matrix [n_rows, n_cols]
 * @param[out] out device pointer to the vector of dot-products [n_rows]
 * @param stream
 */
template <typename IdxT>
inline void dots_along_rows(
  IdxT n_rows, IdxT n_cols, const float* a, float* out, rmm::cuda_stream_view stream)
{
  dim3 threads(32, 4, 1);
  dim3 blocks(ceildiv<IdxT>(n_rows, threads.y), 1, 1);
  dots_along_rows_kernel<IdxT><<<blocks, threads, 0, stream>>>(n_rows, n_cols, a, out);
  /**
   * TODO: this can be replaced with the rowNorm helper as shown below.
   * However, the rowNorm helper seems to incur a significant performance penalty
   * (example case ann-search slowed down from 150ms to 186ms).
   *
   * raft::linalg::rowNorm(out, a, n_cols, n_rows, raft::linalg::L2Norm, true, stream);
   */
}

<<<<<<< HEAD
template <typename IdxT, typename Lambda>
__global__ void map_along_rows_kernel(
  IdxT n_rows, uint32_t n_cols, float* a, const uint32_t* d, Lambda map)
{
  IdxT gid = threadIdx.x + blockDim.x * static_cast<IdxT>(blockIdx.x);
  IdxT i   = gid / n_cols;
  if (i >= n_rows) return;
  float& x = a[gid];
  x        = map(x, d[i]);
}

/**
 * @brief Map a binary function over a matrix and a vector element-wise, broadcasting the vector
 * values along rows: `m[i, j] = op(m[i,j], v[i])`
 *
 * NB: device-only function
 *
 * @tparam IdxT   index type
 * @tparam Lambda
 *
 * @param n_rows
 * @param n_cols
 * @param[inout] m device pointer to a row-major matrix [n_rows, n_cols]
 * @param[in] v device pointer to a vector [n_rows]
 * @param op the binary operation to apply on every element of matrix rows and of the vector
 */
template <typename IdxT, typename Lambda>
inline void map_along_rows(IdxT n_rows,
                           uint32_t n_cols,
                           float* m,
                           const uint32_t* v,
                           Lambda op,
                           rmm::cuda_stream_view stream)
{
  dim3 threads(128, 1, 1);
  dim3 blocks(ceildiv<IdxT>(n_rows * n_cols, threads.x), 1, 1);
  map_along_rows_kernel<<<blocks, threads, 0, stream>>>(n_rows, n_cols, m, v, op);
=======
template <typename IdxT>
__global__ void normalize_rows_kernel(IdxT n_rows, IdxT n_cols, float* a)
{
  IdxT i = threadIdx.y + (blockDim.y * static_cast<IdxT>(blockIdx.x));
  if (i >= n_rows) return;

  float sqsum = 0.0;
  for (IdxT j = threadIdx.x; j < n_cols; j += blockDim.x) {
    float val = a[j + (n_cols * i)];
    sqsum += val * val;
  }
  sqsum += __shfl_xor_sync(0xffffffff, sqsum, 1);
  sqsum += __shfl_xor_sync(0xffffffff, sqsum, 2);
  sqsum += __shfl_xor_sync(0xffffffff, sqsum, 4);
  sqsum += __shfl_xor_sync(0xffffffff, sqsum, 8);
  sqsum += __shfl_xor_sync(0xffffffff, sqsum, 16);
  if (sqsum <= 1e-8) return;
  sqsum = rsqrtf(sqsum);  // reciprocal of the square root
  for (IdxT j = threadIdx.x; j < n_cols; j += blockDim.x) {
    a[j + n_cols * i] *= sqsum;
  }
}

/**
 * @brief Divide rows by their L2 norm (square root of sum of squares).
 *
 * NB: device-only function
 *
 * @tparam IdxT index type
 *
 * @param[in] n_rows
 * @param[in] n_cols
 * @param[inout] a device pointer to a row-major matrix [n_rows, n_cols]
 * @param stream
 */
template <typename IdxT>
inline void normalize_rows(IdxT n_rows, IdxT n_cols, float* a, rmm::cuda_stream_view stream)
{
  dim3 threads(32, 4, 1);  // DO NOT CHANGE
  dim3 blocks(ceildiv(n_rows, threads.y), 1, 1);
  normalize_rows_kernel<IdxT><<<blocks, threads, 0, stream>>>(n_rows, n_cols, a);
>>>>>>> 98af9830
}

template <typename T, typename IdxT>
__global__ void outer_add_kernel(const T* a, IdxT len_a, const T* b, IdxT len_b, T* c)
{
  IdxT gid = threadIdx.x + blockDim.x * static_cast<IdxT>(blockIdx.x);
  IdxT i   = gid / len_b;
  IdxT j   = gid % len_b;
  if (i >= len_a) return;
  c[gid] = (a == nullptr ? T(0) : a[i]) + (b == nullptr ? T(0) : b[j]);
}

template <typename T, typename IdxT>
__global__ void block_copy_kernel(const IdxT* in_offsets,
                                  const IdxT* out_offsets,
                                  IdxT n_blocks,
                                  const T* in_data,
                                  T* out_data,
                                  IdxT n_mult)
{
  IdxT i = static_cast<IdxT>(blockDim.x) * static_cast<IdxT>(blockIdx.x) + threadIdx.x;
  // find the source offset using the binary search.
  uint32_t l     = 0;
  uint32_t r     = n_blocks;
  IdxT in_offset = 0;
  if (in_offsets[r] * n_mult <= i) return;
  while (l + 1 < r) {
    uint32_t c = (l + r) >> 1;
    IdxT o     = in_offsets[c] * n_mult;
    if (o <= i) {
      l         = c;
      in_offset = o;
    } else {
      r = c;
    }
  }
  // copy the data
  out_data[out_offsets[l] * n_mult - in_offset + i] = in_data[i];
}

/**
 * Copy chunks of data from one array to another at given offsets.
 *
 * @tparam T element type
 * @tparam IdxT index type
 *
 * @param[in] in_offsets
 * @param[in] out_offsets
 * @param n_blocks size of the offset arrays minus one.
 * @param[in] in_data
 * @param[out] out_data
 * @param n_mult constant multiplier for offset values (such as e.g. `dim`)
 * @param stream
 */
template <typename T, typename IdxT>
void block_copy(const IdxT* in_offsets,
                const IdxT* out_offsets,
                IdxT n_blocks,
                const T* in_data,
                T* out_data,
                IdxT n_mult,
                rmm::cuda_stream_view stream)
{
  IdxT in_size;
  update_host(&in_size, in_offsets + n_blocks, 1, stream);
  stream.synchronize();
  dim3 threads(128, 1, 1);
  dim3 blocks(ceildiv<IdxT>(in_size * n_mult, threads.x), 1, 1);
  block_copy_kernel<<<blocks, threads, 0, stream>>>(
    in_offsets, out_offsets, n_blocks, in_data, out_data, n_mult);
}

/**
 * @brief Fill matrix `c` with all combinations of sums of vectors `a` and `b`.
 *
 * NB: device-only function
 *
 * @tparam T    element type
 * @tparam IdxT index type
 *
 * @param[in] a device pointer to a vector [len_a]
 * @param len_a number of elements in `a`
 * @param[in] b device pointer to a vector [len_b]
 * @param len_b number of elements in `b`
 * @param[out] c row-major matrix [len_a, len_b]
 * @param stream
 */
template <typename T, typename IdxT>
void outer_add(const T* a, IdxT len_a, const T* b, IdxT len_b, T* c, rmm::cuda_stream_view stream)
{
  dim3 threads(128, 1, 1);
  dim3 blocks(ceildiv<IdxT>(len_a * len_b, threads.x), 1, 1);
  outer_add_kernel<<<blocks, threads, 0, stream>>>(a, len_a, b, len_b, c);
}

template <typename T, typename S, typename IdxT, typename LabelT>
__global__ void copy_selected_kernel(
  IdxT n_rows, IdxT n_cols, const S* src, const LabelT* row_ids, IdxT ld_src, T* dst, IdxT ld_dst)
{
  IdxT gid   = threadIdx.x + blockDim.x * static_cast<IdxT>(blockIdx.x);
  IdxT j     = gid % n_cols;
  IdxT i_dst = gid / n_cols;
  if (i_dst >= n_rows) return;
  auto i_src              = static_cast<IdxT>(row_ids[i_dst]);
  dst[ld_dst * i_dst + j] = mapping<T>{}(src[ld_src * i_src + j]);
}

/**
 * @brief Copy selected rows of a matrix while mapping the data from the source to the target
 * type.
 *
 * @tparam T      target type
 * @tparam S      source type
 * @tparam IdxT   index type
 * @tparam LabelT label type
 *
 * @param n_rows
 * @param n_cols
 * @param[in] src input matrix [..., ld_src]
 * @param[in] row_ids selection of rows to be copied [n_rows]
 * @param ld_src number of cols in the input (ld_src >= n_cols)
 * @param[out] dst output matrix [n_rows, ld_dst]
 * @param ld_dst number of cols in the output (ld_dst >= n_cols)
 * @param stream
 */
template <typename T, typename S, typename IdxT, typename LabelT>
void copy_selected(IdxT n_rows,
                   IdxT n_cols,
                   const S* src,
                   const LabelT* row_ids,
                   IdxT ld_src,
                   T* dst,
                   IdxT ld_dst,
                   rmm::cuda_stream_view stream)
{
  switch (check_pointer_residency(src, dst, row_ids)) {
    case pointer_residency::host_and_device:
    case pointer_residency::device_only: {
      IdxT block_dim = 128;
      IdxT grid_dim  = ceildiv(n_rows * n_cols, block_dim);
      copy_selected_kernel<T, S>
        <<<grid_dim, block_dim, 0, stream>>>(n_rows, n_cols, src, row_ids, ld_src, dst, ld_dst);
    } break;
    case pointer_residency::host_only: {
      stream.synchronize();
      for (IdxT i_dst = 0; i_dst < n_rows; i_dst++) {
        auto i_src = static_cast<IdxT>(row_ids[i_dst]);
        for (IdxT j = 0; j < n_cols; j++) {
          dst[ld_dst * i_dst + j] = mapping<T>{}(src[ld_src * i_src + j]);
        }
      }
      stream.synchronize();
    } break;
    default: RAFT_FAIL("All pointers must reside on the same side, host or device.");
  }
}

}  // namespace raft::spatial::knn::detail::utils<|MERGE_RESOLUTION|>--- conflicted
+++ resolved
@@ -197,89 +197,6 @@
    *
    * raft::linalg::rowNorm(out, a, n_cols, n_rows, raft::linalg::L2Norm, true, stream);
    */
-}
-
-<<<<<<< HEAD
-template <typename IdxT, typename Lambda>
-__global__ void map_along_rows_kernel(
-  IdxT n_rows, uint32_t n_cols, float* a, const uint32_t* d, Lambda map)
-{
-  IdxT gid = threadIdx.x + blockDim.x * static_cast<IdxT>(blockIdx.x);
-  IdxT i   = gid / n_cols;
-  if (i >= n_rows) return;
-  float& x = a[gid];
-  x        = map(x, d[i]);
-}
-
-/**
- * @brief Map a binary function over a matrix and a vector element-wise, broadcasting the vector
- * values along rows: `m[i, j] = op(m[i,j], v[i])`
- *
- * NB: device-only function
- *
- * @tparam IdxT   index type
- * @tparam Lambda
- *
- * @param n_rows
- * @param n_cols
- * @param[inout] m device pointer to a row-major matrix [n_rows, n_cols]
- * @param[in] v device pointer to a vector [n_rows]
- * @param op the binary operation to apply on every element of matrix rows and of the vector
- */
-template <typename IdxT, typename Lambda>
-inline void map_along_rows(IdxT n_rows,
-                           uint32_t n_cols,
-                           float* m,
-                           const uint32_t* v,
-                           Lambda op,
-                           rmm::cuda_stream_view stream)
-{
-  dim3 threads(128, 1, 1);
-  dim3 blocks(ceildiv<IdxT>(n_rows * n_cols, threads.x), 1, 1);
-  map_along_rows_kernel<<<blocks, threads, 0, stream>>>(n_rows, n_cols, m, v, op);
-=======
-template <typename IdxT>
-__global__ void normalize_rows_kernel(IdxT n_rows, IdxT n_cols, float* a)
-{
-  IdxT i = threadIdx.y + (blockDim.y * static_cast<IdxT>(blockIdx.x));
-  if (i >= n_rows) return;
-
-  float sqsum = 0.0;
-  for (IdxT j = threadIdx.x; j < n_cols; j += blockDim.x) {
-    float val = a[j + (n_cols * i)];
-    sqsum += val * val;
-  }
-  sqsum += __shfl_xor_sync(0xffffffff, sqsum, 1);
-  sqsum += __shfl_xor_sync(0xffffffff, sqsum, 2);
-  sqsum += __shfl_xor_sync(0xffffffff, sqsum, 4);
-  sqsum += __shfl_xor_sync(0xffffffff, sqsum, 8);
-  sqsum += __shfl_xor_sync(0xffffffff, sqsum, 16);
-  if (sqsum <= 1e-8) return;
-  sqsum = rsqrtf(sqsum);  // reciprocal of the square root
-  for (IdxT j = threadIdx.x; j < n_cols; j += blockDim.x) {
-    a[j + n_cols * i] *= sqsum;
-  }
-}
-
-/**
- * @brief Divide rows by their L2 norm (square root of sum of squares).
- *
- * NB: device-only function
- *
- * @tparam IdxT index type
- *
- * @param[in] n_rows
- * @param[in] n_cols
- * @param[inout] a device pointer to a row-major matrix [n_rows, n_cols]
- * @param stream
- */
-template <typename IdxT>
-inline void normalize_rows(IdxT n_rows, IdxT n_cols, float* a, rmm::cuda_stream_view stream)
-{
-  dim3 threads(32, 4, 1);  // DO NOT CHANGE
-  dim3 blocks(ceildiv(n_rows, threads.y), 1, 1);
-  normalize_rows_kernel<IdxT><<<blocks, threads, 0, stream>>>(n_rows, n_cols, a);
->>>>>>> 98af9830
 }
 
 template <typename T, typename IdxT>
