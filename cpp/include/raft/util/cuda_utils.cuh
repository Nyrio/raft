/*
 * Copyright (c) 2018-2022, NVIDIA CORPORATION.
 *
 * Licensed under the Apache License, Version 2.0 (the "License");
 * you may not use this file except in compliance with the License.
 * You may obtain a copy of the License at
 *
 *     http://www.apache.org/licenses/LICENSE-2.0
 *
 * Unless required by applicable law or agreed to in writing, software
 * distributed under the License is distributed on an "AS IS" BASIS,
 * WITHOUT WARRANTIES OR CONDITIONS OF ANY KIND, either express or implied.
 * See the License for the specific language governing permissions and
 * limitations under the License.
 */

#pragma once

#include <math_constants.h>
#include <stdint.h>
#include <type_traits>

#include <raft/core/cudart_utils.hpp>
#include <raft/core/operators.hpp>

#ifndef ENABLE_MEMCPY_ASYNC
// enable memcpy_async interface by default for newer GPUs
#if __CUDA_ARCH__ >= 800
#define ENABLE_MEMCPY_ASYNC 1
#endif
#else  // ENABLE_MEMCPY_ASYNC
// disable memcpy_async for all older GPUs
#if __CUDA_ARCH__ < 800
#define ENABLE_MEMCPY_ASYNC 0
#endif
#endif  // ENABLE_MEMCPY_ASYNC

namespace raft {

/** helper macro for device inlined functions */
#define DI  inline __device__
#define HDI inline __host__ __device__
#define HD  __host__ __device__

/**
 * @brief Provide a ceiling division operation ie. ceil(a / b)
 * @tparam IntType supposed to be only integers for now!
 */
template <typename IntType>
constexpr HDI IntType ceildiv(IntType a, IntType b)
{
  return (a + b - 1) / b;
}

/**
 * @brief Provide an alignment function ie. ceil(a / b) * b
 * @tparam IntType supposed to be only integers for now!
 */
template <typename IntType>
constexpr HDI IntType alignTo(IntType a, IntType b)
{
  return ceildiv(a, b) * b;
}

/**
 * @brief Provide an alignment function ie. (a / b) * b
 * @tparam IntType supposed to be only integers for now!
 */
template <typename IntType>
constexpr HDI IntType alignDown(IntType a, IntType b)
{
  return (a / b) * b;
}

/**
 * @brief Check if the input is a power of 2
 * @tparam IntType data type (checked only for integers)
 */
template <typename IntType>
constexpr HDI bool isPo2(IntType num)
{
  return (num && !(num & (num - 1)));
}

/**
 * @brief Give logarithm of the number to base-2
 * @tparam IntType data type (checked only for integers)
 */
template <typename IntType>
constexpr HDI IntType log2(IntType num, IntType ret = IntType(0))
{
  return num <= IntType(1) ? ret : log2(num >> IntType(1), ++ret);
}

/** Device function to apply the input lambda across threads in the grid */
template <int ItemsPerThread, typename L>
DI void forEach(int num, L lambda)
{
  int idx              = (blockDim.x * blockIdx.x) + threadIdx.x;
  const int numThreads = blockDim.x * gridDim.x;
#pragma unroll
  for (int itr = 0; itr < ItemsPerThread; ++itr, idx += numThreads) {
    if (idx < num) lambda(idx, itr);
  }
}

/** number of threads per warp */
static const int WarpSize = 32;

/** get the laneId of the current thread */
DI int laneId()
{
  int id;
  asm("mov.s32 %0, %%laneid;" : "=r"(id));
  return id;
}

/**
 * @brief Swap two values
 * @tparam T the datatype of the values
 * @param a first input
 * @param b second input
 */
template <typename T>
HDI void swapVals(T& a, T& b)
{
  T tmp = a;
  a     = b;
  b     = tmp;
}

/** Device function to have atomic add support for older archs */
template <typename Type>
DI void myAtomicAdd(Type* address, Type val)
{
  atomicAdd(address, val);
}

#if defined(__CUDA_ARCH__) && (__CUDA_ARCH__ < 600)
// Ref:
// http://on-demand.gputechconf.com/gtc/2013/presentations/S3101-Atomic-Memory-Operations.pdf
template <>
DI void myAtomicAdd(double* address, double val)
{
  unsigned long long int* address_as_ull = (unsigned long long int*)address;
  unsigned long long int old             = *address_as_ull, assumed;
  do {
    assumed = old;
    old =
      atomicCAS(address_as_ull, assumed, __double_as_longlong(val + __longlong_as_double(assumed)));
  } while (assumed != old);
}
#endif

template <typename T, typename ReduceLambda>
DI void myAtomicReduce(T* address, T val, ReduceLambda op);

template <typename ReduceLambda>
DI void myAtomicReduce(double* address, double val, ReduceLambda op)
{
  unsigned long long int* address_as_ull = (unsigned long long int*)address;
  unsigned long long int old             = *address_as_ull, assumed;
  do {
    assumed = old;
    old     = atomicCAS(
      address_as_ull, assumed, __double_as_longlong(op(val, __longlong_as_double(assumed))));
  } while (assumed != old);
}

template <typename ReduceLambda>
DI void myAtomicReduce(float* address, float val, ReduceLambda op)
{
  unsigned int* address_as_uint = (unsigned int*)address;
  unsigned int old              = *address_as_uint, assumed;
  do {
    assumed = old;
    old = atomicCAS(address_as_uint, assumed, __float_as_uint(op(val, __uint_as_float(assumed))));
  } while (assumed != old);
}

template <typename ReduceLambda>
DI void myAtomicReduce(int* address, int val, ReduceLambda op)
{
  int old = *address, assumed;
  do {
    assumed = old;
    old     = atomicCAS(address, assumed, op(val, assumed));
  } while (assumed != old);
}

template <typename ReduceLambda>
DI void myAtomicReduce(long long* address, long long val, ReduceLambda op)
{
  long long old = *address, assumed;
  do {
    assumed = old;
    old     = atomicCAS(address, assumed, op(val, assumed));
  } while (assumed != old);
}

template <typename ReduceLambda>
DI void myAtomicReduce(unsigned long long* address, unsigned long long val, ReduceLambda op)
{
  unsigned long long old = *address, assumed;
  do {
    assumed = old;
    old     = atomicCAS(address, assumed, op(val, assumed));
  } while (assumed != old);
}

/**
 * @brief Provide atomic min operation.
 * @tparam T: data type for input data (float or double).
 * @param[in] address: address to read old value from, and to atomically update w/ min(old value,
 * val)
 * @param[in] val: new value to compare with old
 */
template <typename T>
DI T myAtomicMin(T* address, T val);

/**
 * @brief Provide atomic max operation.
 * @tparam T: data type for input data (float or double).
 * @param[in] address: address to read old value from, and to atomically update w/ max(old value,
 * val)
 * @param[in] val: new value to compare with old
 */
template <typename T>
DI T myAtomicMax(T* address, T val);

DI float myAtomicMin(float* address, float val)
{
  myAtomicReduce<float(float, float)>(address, val, fminf);
  return *address;
}

DI float myAtomicMax(float* address, float val)
{
  myAtomicReduce<float(float, float)>(address, val, fmaxf);
  return *address;
}

DI double myAtomicMin(double* address, double val)
{
  myAtomicReduce<double(double, double)>(address, val, fmin);
  return *address;
}

DI double myAtomicMax(double* address, double val)
{
  myAtomicReduce<double(double, double)>(address, val, fmax);
  return *address;
}

/**
 * @defgroup Max maximum of two numbers
 * @{
 */
template <typename T>
HDI T myMax(T x, T y);
template <>
HDI float myMax<float>(float x, float y)
{
  return fmaxf(x, y);
}
template <>
HDI double myMax<double>(double x, double y)
{
  return fmax(x, y);
}
/** @} */

/**
 * @defgroup Min minimum of two numbers
 * @{
 */
template <typename T>
HDI T myMin(T x, T y);
template <>
HDI float myMin<float>(float x, float y)
{
  return fminf(x, y);
}
template <>
HDI double myMin<double>(double x, double y)
{
  return fmin(x, y);
}
/** @} */

/**
 * @brief Provide atomic min operation.
 * @tparam T: data type for input data (float or double).
 * @param[in] address: address to read old value from, and to atomically update w/ min(old value,
 * val)
 * @param[in] val: new value to compare with old
 */
template <typename T>
DI T myAtomicMin(T* address, T val)
{
  myAtomicReduce(address, val, myMin<T>);
  return *address;
}

/**
 * @brief Provide atomic max operation.
 * @tparam T: data type for input data (float or double).
 * @param[in] address: address to read old value from, and to atomically update w/ max(old value,
 * val)
 * @param[in] val: new value to compare with old
 */
template <typename T>
DI T myAtomicMax(T* address, T val)
{
  myAtomicReduce(address, val, myMax<T>);
  return *address;
}

/**
 * Sign function
 */
template <typename T>
HDI int sgn(const T val)
{
  return (T(0) < val) - (val < T(0));
}

/**
 * @defgroup Exp Exponential function
 * @{
 */
template <typename T>
HDI T myExp(T x);
template <>
HDI float myExp(float x)
{
  return expf(x);
}
template <>
HDI double myExp(double x)
{
  return exp(x);
}
/** @} */

/**
 * @defgroup Cuda infinity values
 * @{
 */
template <typename T>
inline __device__ T myInf();
template <>
inline __device__ float myInf<float>()
{
  return CUDART_INF_F;
}
template <>
inline __device__ double myInf<double>()
{
  return CUDART_INF;
}
/** @} */

/**
 * @defgroup Log Natural logarithm
 * @{
 */
template <typename T>
HDI T myLog(T x);
template <>
HDI float myLog(float x)
{
  return logf(x);
}
template <>
HDI double myLog(double x)
{
  return log(x);
}
/** @} */

/**
 * @defgroup Sqrt Square root
 * @{
 */
template <typename T>
HDI T mySqrt(T x);
template <>
HDI float mySqrt(float x)
{
  return sqrtf(x);
}
template <>
HDI double mySqrt(double x)
{
  return sqrt(x);
}
/** @} */

/**
 * @defgroup SineCosine Sine and cosine calculation
 * @{
 */
template <typename T>
DI void mySinCos(T x, T& s, T& c);
template <>
DI void mySinCos(float x, float& s, float& c)
{
  sincosf(x, &s, &c);
}
template <>
DI void mySinCos(double x, double& s, double& c)
{
  sincos(x, &s, &c);
}
/** @} */

/**
 * @defgroup Sine Sine calculation
 * @{
 */
template <typename T>
DI T mySin(T x);
template <>
DI float mySin(float x)
{
  return sinf(x);
}
template <>
DI double mySin(double x)
{
  return sin(x);
}
/** @} */

/**
 * @defgroup Abs Absolute value
 * @{
 */
template <typename T>
DI T myAbs(T x)
{
  return x < 0 ? -x : x;
}
template <>
DI float myAbs(float x)
{
  return fabsf(x);
}
template <>
DI double myAbs(double x)
{
  return fabs(x);
}
/** @} */

/**
 * @defgroup Pow Power function
 * @{
 */
template <typename T>
HDI T myPow(T x, T power);
template <>
HDI float myPow(float x, float power)
{
  return powf(x, power);
}
template <>
HDI double myPow(double x, double power)
{
  return pow(x, power);
}
/** @} */

/**
 * @defgroup myTanh tanh function
 * @{
 */
template <typename T>
HDI T myTanh(T x);
template <>
HDI float myTanh(float x)
{
  return tanhf(x);
}
template <>
HDI double myTanh(double x)
{
  return tanh(x);
}
/** @} */

/**
 * @defgroup myATanh arctanh function
 * @{
 */
template <typename T>
HDI T myATanh(T x);
template <>
HDI float myATanh(float x)
{
  return atanhf(x);
}
template <>
HDI double myATanh(double x)
{
  return atanh(x);
}
/** @} */

/**
 * @defgroup LambdaOps Legacy lambda operations, to be deprecated
 * @{
 */
template <typename Type, typename IdxType = int>
struct Nop {
<<<<<<< HEAD
  HDI Type operator()(Type in, IdxType i = 0) const { return in; }
=======
  [[deprecated("Nop is deprecated. Use identity_op instead.")]] HDI Type
  operator()(Type in, IdxType i = 0) const
  {
    return in;
  }
>>>>>>> 489aa9af
};

template <typename Type, typename IdxType = int>
struct SqrtOp {
  [[deprecated("SqrtOp is deprecated. Use sqrt_op instead.")]] HDI Type
  operator()(Type in, IdxType i = 0) const
  {
    return mySqrt(in);
  }
};

template <typename Type, typename IdxType = int>
struct L0Op {
  [[deprecated("L0Op is deprecated. Use nz_op instead.")]] HDI Type operator()(Type in,
                                                                               IdxType i = 0) const
  {
    return in != Type(0) ? Type(1) : Type(0);
  }
};

template <typename Type, typename IdxType = int>
struct L1Op {
  [[deprecated("L1Op is deprecated. Use abs_op instead.")]] HDI Type operator()(Type in,
                                                                                IdxType i = 0) const
  {
    return myAbs(in);
  }
};

template <typename Type, typename IdxType = int>
struct L2Op {
  [[deprecated("L2Op is deprecated. Use sq_op instead.")]] HDI Type operator()(Type in,
                                                                               IdxType i = 0) const
  {
    return in * in;
  }
};

template <typename InT, typename OutT = InT>
struct Sum {
  [[deprecated("Sum is deprecated. Use add_op instead.")]] HDI OutT operator()(InT a, InT b) const
  {
    return a + b;
  }
};

template <typename Type>
struct Max {
  [[deprecated("Max is deprecated. Use max_op instead.")]] HDI Type operator()(Type a, Type b) const
  {
    if (b > a) { return b; }
    return a;
  }
};
/** @} */

/**
 * @defgroup Sign Obtain sign value
 * @brief Obtain sign of x
 * @param x input
 * @return +1 if x >= 0 and -1 otherwise
 * @{
 */
template <typename T>
DI T signPrim(T x)
{
  return x < 0 ? -1 : +1;
}
template <>
DI float signPrim(float x)
{
  return signbit(x) == true ? -1.0f : +1.0f;
}
template <>
DI double signPrim(double x)
{
  return signbit(x) == true ? -1.0 : +1.0;
}
/** @} */

/**
 * @defgroup Max maximum of two numbers
 * @brief Obtain maximum of two values
 * @param x one item
 * @param y second item
 * @return maximum of two items
 * @{
 */
template <typename T>
DI T maxPrim(T x, T y)
{
  return x > y ? x : y;
}
template <>
DI float maxPrim(float x, float y)
{
  return fmaxf(x, y);
}
template <>
DI double maxPrim(double x, double y)
{
  return fmax(x, y);
}
/** @} */

/** apply a warp-wide fence (useful from Volta+ archs) */
DI void warpFence()
{
#if __CUDA_ARCH__ >= 700
  __syncwarp();
#endif
}

/** warp-wide any boolean aggregator */
DI bool any(bool inFlag, uint32_t mask = 0xffffffffu)
{
#if CUDART_VERSION >= 9000
  inFlag = __any_sync(mask, inFlag);
#else
  inFlag = __any(inFlag);
#endif
  return inFlag;
}

/** warp-wide all boolean aggregator */
DI bool all(bool inFlag, uint32_t mask = 0xffffffffu)
{
#if CUDART_VERSION >= 9000
  inFlag = __all_sync(mask, inFlag);
#else
  inFlag = __all(inFlag);
#endif
  return inFlag;
}

/** For every thread in the warp, set the corresponding bit to the thread's flag value.  */
DI uint32_t ballot(bool inFlag, uint32_t mask = 0xffffffffu)
{
#if CUDART_VERSION >= 9000
  return __ballot_sync(mask, inFlag);
#else
  return __ballot(inFlag);
#endif
}

/** True CUDA alignment of a type (adapted from CUB) */
template <typename T>
struct cuda_alignment {
  struct Pad {
    T val;
    char byte;
  };

  static constexpr int bytes = sizeof(Pad) - sizeof(T);
};

template <typename LargeT, typename UnitT>
struct is_multiple {
  static constexpr int large_align_bytes = cuda_alignment<LargeT>::bytes;
  static constexpr int unit_align_bytes  = cuda_alignment<UnitT>::bytes;
  static constexpr bool value =
    (sizeof(LargeT) % sizeof(UnitT) == 0) && (large_align_bytes % unit_align_bytes == 0);
};

template <typename LargeT, typename UnitT>
inline constexpr bool is_multiple_v = is_multiple<LargeT, UnitT>::value;

template <typename T>
struct is_shuffleable {
  static constexpr bool value =
    std::is_same_v<T, int> || std::is_same_v<T, unsigned int> || std::is_same_v<T, long> ||
    std::is_same_v<T, unsigned long> || std::is_same_v<T, long long> ||
    std::is_same_v<T, unsigned long long> || std::is_same_v<T, float> || std::is_same_v<T, double>;
};

template <typename T>
inline constexpr bool is_shuffleable_v = is_shuffleable<T>::value;

/**
 * @brief Shuffle the data inside a warp
 * @tparam T the data type
 * @param val value to be shuffled
 * @param srcLane lane from where to shuffle
 * @param width lane width
 * @param mask mask of participating threads (Volta+)
 * @return the shuffled data
 */
template <typename T>
DI std::enable_if_t<is_shuffleable_v<T>, T> shfl(T val,
                                                 int srcLane,
                                                 int width     = WarpSize,
                                                 uint32_t mask = 0xffffffffu)
{
#if CUDART_VERSION >= 9000
  return __shfl_sync(mask, val, srcLane, width);
#else
  return __shfl(val, srcLane, width);
#endif
}

/// Overload of shfl for data types not supported by the CUDA intrinsics
template <typename T>
DI std::enable_if_t<!is_shuffleable_v<T>, T> shfl(T val,
                                                  int srcLane,
                                                  int width     = WarpSize,
                                                  uint32_t mask = 0xffffffffu)
{
  using UnitT =
    std::conditional_t<is_multiple_v<T, int>,
                       unsigned int,
                       std::conditional_t<is_multiple_v<T, short>, unsigned short, unsigned char>>;

  constexpr int n_words = sizeof(T) / sizeof(UnitT);

  T output;
  UnitT* output_alias = reinterpret_cast<UnitT*>(&output);
  UnitT* input_alias  = reinterpret_cast<UnitT*>(&val);

  unsigned int shuffle_word;
  shuffle_word    = shfl((unsigned int)input_alias[0], srcLane, width, mask);
  output_alias[0] = shuffle_word;

#pragma unroll
  for (int i = 1; i < n_words; ++i) {
    shuffle_word    = shfl((unsigned int)input_alias[i], srcLane, width, mask);
    output_alias[i] = shuffle_word;
  }

  return output;
}

/**
 * @brief Shuffle the data inside a warp from lower lane IDs
 * @tparam T the data type
 * @param val value to be shuffled
 * @param delta lower lane ID delta from where to shuffle
 * @param width lane width
 * @param mask mask of participating threads (Volta+)
 * @return the shuffled data
 */
template <typename T>
DI std::enable_if_t<is_shuffleable_v<T>, T> shfl_up(T val,
                                                    int delta,
                                                    int width     = WarpSize,
                                                    uint32_t mask = 0xffffffffu)
{
#if CUDART_VERSION >= 9000
  return __shfl_up_sync(mask, val, delta, width);
#else
  return __shfl_up(val, delta, width);
#endif
}

/// Overload of shfl_up for data types not supported by the CUDA intrinsics
template <typename T>
DI std::enable_if_t<!is_shuffleable_v<T>, T> shfl_up(T val,
                                                     int delta,
                                                     int width     = WarpSize,
                                                     uint32_t mask = 0xffffffffu)
{
  using UnitT =
    std::conditional_t<is_multiple_v<T, int>,
                       unsigned int,
                       std::conditional_t<is_multiple_v<T, short>, unsigned short, unsigned char>>;

  constexpr int n_words = sizeof(T) / sizeof(UnitT);

  T output;
  UnitT* output_alias = reinterpret_cast<UnitT*>(&output);
  UnitT* input_alias  = reinterpret_cast<UnitT*>(&val);

  unsigned int shuffle_word;
  shuffle_word    = shfl_up((unsigned int)input_alias[0], delta, width, mask);
  output_alias[0] = shuffle_word;

#pragma unroll
  for (int i = 1; i < n_words; ++i) {
    shuffle_word    = shfl_up((unsigned int)input_alias[i], delta, width, mask);
    output_alias[i] = shuffle_word;
  }

  return output;
}

/**
 * @brief Shuffle the data inside a warp
 * @tparam T the data type
 * @param val value to be shuffled
 * @param laneMask mask to be applied in order to perform xor shuffle
 * @param width lane width
 * @param mask mask of participating threads (Volta+)
 * @return the shuffled data
 */
template <typename T>
DI std::enable_if_t<is_shuffleable_v<T>, T> shfl_xor(T val,
                                                     int laneMask,
                                                     int width     = WarpSize,
                                                     uint32_t mask = 0xffffffffu)
{
#if CUDART_VERSION >= 9000
  return __shfl_xor_sync(mask, val, laneMask, width);
#else
  return __shfl_xor(val, laneMask, width);
#endif
}

/// Overload of shfl_xor for data types not supported by the CUDA intrinsics
template <typename T>
DI std::enable_if_t<!is_shuffleable_v<T>, T> shfl_xor(T val,
                                                      int laneMask,
                                                      int width     = WarpSize,
                                                      uint32_t mask = 0xffffffffu)
{
  using UnitT =
    std::conditional_t<is_multiple_v<T, int>,
                       unsigned int,
                       std::conditional_t<is_multiple_v<T, short>, unsigned short, unsigned char>>;

  constexpr int n_words = sizeof(T) / sizeof(UnitT);

  T output;
  UnitT* output_alias = reinterpret_cast<UnitT*>(&output);
  UnitT* input_alias  = reinterpret_cast<UnitT*>(&val);

  unsigned int shuffle_word;
  shuffle_word    = shfl_xor((unsigned int)input_alias[0], laneMask, width, mask);
  output_alias[0] = shuffle_word;

#pragma unroll
  for (int i = 1; i < n_words; ++i) {
    shuffle_word    = shfl_xor((unsigned int)input_alias[i], laneMask, width, mask);
    output_alias[i] = shuffle_word;
  }

  return output;
}

/**
 * @brief Four-way byte dot product-accumulate.
 * @tparam T Four-byte integer: int or unsigned int
 * @tparam S Either same as T or a 4-byte vector of the same signedness.
 *
 * @param a
 * @param b
 * @param c
 * @return dot(a, b) + c
 */
template <typename T, typename S = T>
DI auto dp4a(S a, S b, T c) -> T;

template <>
DI auto dp4a(char4 a, char4 b, int c) -> int
{
#if __CUDA_ARCH__ >= 610
  return __dp4a(a, b, c);
#else
  c += static_cast<int>(a.x) * static_cast<int>(b.x);
  c += static_cast<int>(a.y) * static_cast<int>(b.y);
  c += static_cast<int>(a.z) * static_cast<int>(b.z);
  c += static_cast<int>(a.w) * static_cast<int>(b.w);
  return c;
#endif
}

template <>
DI auto dp4a(uchar4 a, uchar4 b, unsigned int c) -> unsigned int
{
#if __CUDA_ARCH__ >= 610
  return __dp4a(a, b, c);
#else
  c += static_cast<unsigned int>(a.x) * static_cast<unsigned int>(b.x);
  c += static_cast<unsigned int>(a.y) * static_cast<unsigned int>(b.y);
  c += static_cast<unsigned int>(a.z) * static_cast<unsigned int>(b.z);
  c += static_cast<unsigned int>(a.w) * static_cast<unsigned int>(b.w);
  return c;
#endif
}

template <>
DI auto dp4a(int a, int b, int c) -> int
{
#if __CUDA_ARCH__ >= 610
  return __dp4a(a, b, c);
#else
  return dp4a(*reinterpret_cast<char4*>(&a), *reinterpret_cast<char4*>(&b), c);
#endif
}

template <>
DI auto dp4a(unsigned int a, unsigned int b, unsigned int c) -> unsigned int
{
#if __CUDA_ARCH__ >= 610
  return __dp4a(a, b, c);
#else
  return dp4a(*reinterpret_cast<uchar4*>(&a), *reinterpret_cast<uchar4*>(&b), c);
#endif
}

/**
 * @brief Logical-warp-level reduction
 * @tparam logicalWarpSize Logical warp size (2, 4, 8, 16 or 32)
 * @tparam T Value type to be reduced
 * @tparam ReduceLambda Reduction operation type
 * @param val input value
 * @param reduce_op Reduction operation
 * @return Reduction result. All lanes will have the valid result.
 */
template <int logicalWarpSize, typename T, typename ReduceLambda>
DI T logicalWarpReduce(T val, ReduceLambda reduce_op)
{
#pragma unroll
  for (int i = logicalWarpSize / 2; i > 0; i >>= 1) {
    T tmp = shfl_xor(val, i);
    val   = reduce_op(val, tmp);
  }
  return val;
}

/**
 * @brief Warp-level reduction
 * @tparam T Value type to be reduced
 * @tparam ReduceLambda Reduction operation type
 * @param val input value
 * @param reduce_op Reduction operation
 * @return Reduction result. All lanes will have the valid result.
 * @note Why not cub? Because cub doesn't seem to allow working with arbitrary
 *       number of warps in a block. All threads in the warp must enter this
 *       function together
 */
template <typename T, typename ReduceLambda>
DI T warpReduce(T val, ReduceLambda reduce_op)
{
  return logicalWarpReduce<WarpSize>(val, reduce_op);
}

/**
 * @brief Warp-level sum reduction
 * @tparam T Value type to be reduced
 * @param val input value
 * @return Reduction result. All lanes will have the valid result.
 * @note Why not cub? Because cub doesn't seem to allow working with arbitrary
 *       number of warps in a block. All threads in the warp must enter this
 *       function together
 */
template <typename T>
DI T warpReduce(T val)
{
  return warpReduce(val, raft::add_op{});
}

/**
 * @brief 1-D block-level sum reduction
 * @param val input value
 * @param smem shared memory region needed for storing intermediate results. It
 *             must alteast be of size: `sizeof(T) * nWarps`
 * @return only the thread0 will contain valid reduced result
 * @note Why not cub? Because cub doesn't seem to allow working with arbitrary
 *       number of warps in a block. All threads in the block must enter this
 *       function together
 * @todo Expand this to support arbitrary reduction ops
 */
template <typename T>
DI T blockReduce(T val, char* smem)
{
  auto* sTemp = reinterpret_cast<T*>(smem);
  int nWarps  = (blockDim.x + WarpSize - 1) / WarpSize;
  int lid     = laneId();
  int wid     = threadIdx.x / WarpSize;
  val         = warpReduce(val);
  if (lid == 0) sTemp[wid] = val;
  __syncthreads();
  val = lid < nWarps ? sTemp[lid] : T(0);
  return warpReduce(val);
}

/**
 * @brief Simple utility function to determine whether user_stream or one of the
 * internal streams should be used.
 * @param user_stream main user stream
 * @param int_streams array of internal streams
 * @param n_int_streams number of internal streams
 * @param idx the index for which to query the stream
 */
inline cudaStream_t select_stream(cudaStream_t user_stream,
                                  cudaStream_t* int_streams,
                                  int n_int_streams,
                                  int idx)
{
  return n_int_streams > 0 ? int_streams[idx % n_int_streams] : user_stream;
}

}  // namespace raft<|MERGE_RESOLUTION|>--- conflicted
+++ resolved
@@ -514,15 +514,11 @@
  */
 template <typename Type, typename IdxType = int>
 struct Nop {
-<<<<<<< HEAD
-  HDI Type operator()(Type in, IdxType i = 0) const { return in; }
-=======
   [[deprecated("Nop is deprecated. Use identity_op instead.")]] HDI Type
   operator()(Type in, IdxType i = 0) const
   {
     return in;
   }
->>>>>>> 489aa9af
 };
 
 template <typename Type, typename IdxType = int>
